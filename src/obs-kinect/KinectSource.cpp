--- conflicted
+++ resolved
@@ -316,11 +316,7 @@
 				{
 					const DepthMappingFrameData& depthMappingFrame = *frameData->depthMappingFrame;
 
-<<<<<<< HEAD
-					if (softwareDepthMapping)
-=======
 					if (DoesRequireBodyFrame(m_greenScreenSettings.filterType))
->>>>>>> fd385d1d
 					{
 						if (!frameData->colorFrame || !frameData->depthFrame)
 							return;
